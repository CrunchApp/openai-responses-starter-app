--- conflicted
+++ resolved
@@ -99,21 +99,9 @@
                       className="resize-none border-0 focus:outline-none text-sm bg-transparent px-2 py-2 text-gray-800"
                       value={inputMessageText}
                       onChange={(e) => setinputMessageText(e.target.value)}
-<<<<<<< HEAD
-                      onKeyDown={(e) => {
-                        if (e.key === "Enter" && !e.shiftKey) {
-                          e.preventDefault();
-                          if (inputMessageText.trim()) {
-                            onSendMessage(inputMessageText);
-                            setinputMessageText("");
-                          }
-                        }
-                      }}
-=======
                       onKeyDown={handleKeyDown}
                       onCompositionStart={() => setIsComposing(true)}
                       onCompositionEnd={() => setIsComposing(false)}
->>>>>>> 424d6424
                     />
                   </div>
                   <button
